import atexit
import sys
from setuptools import setup, find_packages
from setuptools.command.install import install
from subprocess import call


class InstallHook(install):
    """For hooking the optimizer when setup exits"""
    def __init__(self, *a, **kw):
        install.__init__(self, *a, **kw)
        atexit.register(
            call, [sys.executable, '-m', 'calmjs.parse.parsers.optimize'])


<<<<<<< HEAD
version = '1.3.0'
=======
version = '1.2.2'
>>>>>>> 8187024a

classifiers = """
Development Status :: 5 - Production/Stable
Intended Audience :: Developers
License :: OSI Approved :: MIT License
Operating System :: OS Independent
Programming Language :: JavaScript
Programming Language :: Python :: 2.7
Programming Language :: Python :: 3.3
Programming Language :: Python :: 3.4
Programming Language :: Python :: 3.5
Programming Language :: Python :: 3.6
Programming Language :: Python :: 3.7
Programming Language :: Python :: 3.8
""".strip().splitlines()

long_description = (
    open('README.rst').read()
    + '\n' +
    open('CHANGES.rst').read()
    + '\n')

setup(
    name='calmjs.parse',
    version=version,
    description="Various parsers for ECMA standards.",
    long_description=long_description,
    # Get more strings from
    # http://pypi.python.org/pypi?%3Aaction=list_classifiers
    classifiers=classifiers,
    keywords='',
    author='Tommy Yu',
    author_email='tommy.yu@auckland.ac.nz',
    url='https://github.com/calmjs/calmjs.parse',
    license='mit',
    packages=find_packages('src'),
    package_dir={'': 'src'},
    namespace_packages=['calmjs'],
    include_package_data=True,
    zip_safe=False,
    cmdclass={
        'install': InstallHook,
    },
    install_requires=[
        'setuptools',
        'ply>=3.6',
    ],
    entry_points={
    },
    test_suite="calmjs.parse.tests.make_suite",
)<|MERGE_RESOLUTION|>--- conflicted
+++ resolved
@@ -13,11 +13,7 @@
             call, [sys.executable, '-m', 'calmjs.parse.parsers.optimize'])
 
 
-<<<<<<< HEAD
 version = '1.3.0'
-=======
-version = '1.2.2'
->>>>>>> 8187024a
 
 classifiers = """
 Development Status :: 5 - Production/Stable
